--- conflicted
+++ resolved
@@ -14,11 +14,8 @@
   also added logs for error case of `ConnectionPool.tryConnect()` calls in 
   `ConnectionPool.controller()` and `ConnectionPool.reconnect()`
 - Methods that are implemented but not included in the pooler interface (#395).
-<<<<<<< HEAD
+- Implemented stringer methods for pool.Role (#405).
 - Add support for external load balancing methods when connecting via Pool (#400).
-=======
-- Implemented stringer methods for pool.Role (#405).
->>>>>>> 0ccdee28
 
 ### Changed
 
